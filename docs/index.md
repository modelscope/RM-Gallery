---
title: Welcome to RM-Gallery
summary: A One-Stop Reward Model Platform
order: 1
show_datetime: true
---

<link rel="preconnect" href="https://fonts.googleapis.com">
<link rel="preconnect" href="https://fonts.gstatic.com" crossorigin>
<link href="https://fonts.googleapis.com/css2?family=Inter:wght@400;500;600;700;800;900&display=swap" rel="stylesheet">

<div style="text-align: center; margin: 3rem 0 2rem 0;">
  <div style="display: inline-block; position: relative;">
    <div style="font-size: 4.5rem; font-weight: 700; letter-spacing: -0.03em; line-height: 0.9; margin-bottom: 1rem; font-family: 'Inter', 'SF Pro Display', -apple-system, BlinkMacSystemFont, 'Segoe UI', Roboto, sans-serif;">
      <span style="background: linear-gradient(135deg, #22d3ee 0%, #3b82f6 30%, #6366f1 70%, #8b5cf6 100%); -webkit-background-clip: text; -webkit-text-fill-color: transparent; background-clip: text; text-shadow: 0 0 25px rgba(59, 130, 246, 0.3);">RM</span><span style="background: linear-gradient(135deg, #6366f1 0%, #8b5cf6 30%, #a855f7 70%, #ec4899 100%); -webkit-background-clip: text; -webkit-text-fill-color: transparent; background-clip: text; text-shadow: 0 0 25px rgba(139, 92, 246, 0.3);">Gallery</span>
    </div>
    <div style="position: absolute; top: -10px; left: -10px; right: -10px; bottom: -10px; background: radial-gradient(ellipse at center, rgba(59, 130, 246, 0.1) 0%, transparent 70%); border-radius: 20px; z-index: -1;"></div>
  </div>
</div>

<div style="display: flex; justify-content: center; align-items: center; gap: 0.5rem; margin: 1.5rem 0; flex-wrap: wrap;">
  <a href="https://pypi.org/project/rm-gallery/" style="text-decoration: none;">
    <img src="https://img.shields.io/badge/python-3.10+-blue" alt="Python Version">
  </a>
  <a href="https://pypi.org/project/rm-gallery/" style="text-decoration: none;">
    <img src="https://img.shields.io/badge/pypi-v0.1.4-blue?logo=pypi" alt="PyPI Version">
  </a>
  <a href="https://github.com/modelscope/RM-Gallery/blob/main/LICENSE" style="text-decoration: none;">
    <img src="https://img.shields.io/badge/license-Apache--2.0-black" alt="License">
  </a>
  <a href="https://github.com/modelscope/RM-Gallery" style="text-decoration: none;">
    <img src="https://img.shields.io/github/stars/modelscope/RM-Gallery?style=social" alt="GitHub Stars">
  </a>
</div>

<p align="center">
  <strong>RM-Gallery: A One-Stop Reward Model Platform</strong><br>
  <em>Train, Build, and Apply Reward Models with Ease.</em>
</p>

---

## 📢 News
- **[2025-07-09]** We release RM Gallery v0.1.0 now, which is also available in [PyPI](https://pypi.org/simple/rm-gallery/)!

---

## 🌟 Why RM-Gallery?

RM-Gallery is a one-stop platform for training, building and applying reward models. It provides a comprehensive solution for implementing reward models at both task-level and atomic-level, with high-throughput and fault-tolerant capabilities.

<p align="center">
 <img src="./images/framework.png" alt="Framework" width="75%">
 <br/>
 <em>RM-Gallery Framework </em>
</p>

### 🏋️‍♂️ Training RM
- **Integrated RM Training Pipeline**: Provides an RL-based framework for training reasoning reward models, compatible with popular frameworks (e.g., verl), and offers examples for integrating RM-Gallery into the framework.
<p align="center">
  <img src="./images/building_rm/helpsteer2_pairwise_training_RM-Bench_eval_accuracy.png" alt="Training RM Accuracy Curve" width="60%">
  <br/>
  <em>RM Training Pipeline improves accuracy on RM Bench</em>
</p>
This image demonstrates the effectiveness of the RM Training Pipeline. On RM Bench, after more than 80 training steps, the accuracy improved from around 55.8% with the baseline model (Qwen2.5-14B) to approximately 62.5%.

### 🏗️ Building RM
- **Unified Reward Model Architecture**: Flexible implementation of reward models through standardized interfaces, supporting various architectures (model-based/free), reward formats (scalar/critique), and scoring patterns (pointwise/listwise/pairwise)

- **Comprehensive RM Gallery**: Provides a rich collection of ready-to-use Reward Model instances for diverse tasks (e.g., math, coding, preference alignment) with both task-level(RMComposition) and component-level(RewardModel). Users can directly apply RMComposition/RewardModel for specific tasks or assemble custom RMComposition via component-level RewardModel.

- **Rubric-Critic-Score Paradigm**: Adopts the Rubric+Critic+Score-based reasoning Reward Model  paradigm, offering best practices to help users generate rubrics with limited preference data.

<div style="display: flex; flex-wrap: wrap;">
  <img src="./images/building_rm/rewardbench2_exp_result.png" style="width: 48%; min-width: 200px; margin: 1%;">
  <img src="./images/building_rm/rmb_pairwise_exp_result.png" style="width: 48%; min-width: 200px; margin: 1%;">
</div>
The two images above show that after applying the Rubric+Critic+Score paradigm and adding 1–3 rubrics to the base model (Qwen3-32B), there were significant improvements on both RewardBench2 and RMB-pairwise.

### 🛠️ Applying RM

- **Multiple Usage Scenarios**: Covers multiple Reward Model (RM) usage scenarios with detailed best practices, including Training with Rewards (e.g., post-training), Inference with Rewards (e.g., Best-of-N，data-correction)

- **High-Performance RM Serving**: Leverages the New API platform to deliver high-throughput, fault-tolerant reward model serving, enhancing feedback efficiency.



## 📥 Installation
> RM Gallery requires **Python >= 3.10 and < 3.13**


### 📦 Install From source

```bash
# Pull the source code from GitHub
git clone https://github.com/modelscope/RM-Gallery.git

# Install the package
pip install .
```

### Install From PyPi

```bash
pip install rm-gallery
```

## 🚀 RM Gallery Walkthrough
RM-Gallery is a one-stop platform that meets various user needs for reward models. Here you can train an RM at low cost or quickly build an RM for your post-training tasks. Below we'll walk you through the basic usage of our RM-Gallery platform.


### 🏋️‍♂️ Training RM

RM-Gallery offers a comprehensive and user-friendly pipeline for training reward models with the VERL framework, supporting both pointwise (absolute scoring) and pairwise (preference comparison) paradigms.

Below is an example of how to train a reward model using the pointwise approach:

<strong> 1️⃣  Prepare the Training Data </strong>

Download and convert the HelpSteer2 dataset to the required format.

```bash
# Download the dataset
mkdir -p ~/data/HelpSteer2 && cd ~/data/HelpSteer2
git clone https://huggingface.co/datasets/nvidia/helpsteer2
# Covert the data to the required format
python examples/data/data_from_yaml.py --config examples/train/pointwise/data_config.yaml
```

<strong>2️⃣  Launch the Ray Distributed Cluster </strong>

For single-node (8 GPUs) setup:

```bash
ray start --head --node-ip-address $MASTER_ADDR --num-gpus 8 --dashboard-host 0.0.0.0
```
<strong>3️⃣ Start Pointwise Training </strong>

Navigate to the pointwise training directory and run the script:

```bash
cd examples/train/pointwise
chmod +x run_pointwise.sh
./run_pointwise.sh
```
For more details and advanced options, see the [training_rm tutorial](./tutorial/training_rm/training_rm.md).


### 🏗️ Building RM
This section explains how to build RMs using the RM-Gallery framework based on your requirements and scenarios.
#### 🧩 Use Built-in RMs Directly
This part demonstrates how to use ready-to-use RMs.
<strong> Choose the RM you need </strong>


Below are the main RM scenarios included in RM-Gallery:
| Scenario | Description |
| :--- | :--- |
| Math |Focuse on verifying mathematical correctness and evaluating math-related tasks|
| Code | For assessing code quality, including syntax, style, patch similarity, and execution correctness|
| Alignment | Evaluate and optimize outputs for human values such as helpfulness, harmlessness, and honesty|
| General | For general-purpose evaluation metrics like accuracy, F1 score, ROUGE, and number accuracy|
| Format and Style|Check output format, style, length, repetition, and privacy compliance.|

You can call
```python
from rm_gallery.core.reward.registry import RewardRegistry

RewardRegistry.list()
```
to view all registered RMs.
For details of RM please check [ready-to-use rewards tutorial](./tutorial/building_rm/ready2use_rewards.md)

<strong> How to initialize a ready-to-use RM </strong>

```python
from rm_gallery.core.reward.registry import RewardRegistry

# Initialize using the registry pattern
rm = RewardRegistry.get("Your RM's Registry Name")
```

#### 🛠️ Building Custom RMs
If you want to build your own RM, here's a structured reference listing of the key base classes. Select appropriate base class based on evaluation strategy:

```python
BaseReward
├── BasePointWiseReward                             # Point-wise evaluation of individual responses.
├── BaseListWiseReward                              # Comparative evaluation of multiple responses.
│   └── BasePairWiseReward                          # Specialized pairwise comparisons.
├── BaseStepWiseReward                              # Comparative evaluation of multiple responses.
└── BaseLLMReward                                   # LLM-based evaluation framework.
    ├── BaseRubricReward                         # Rubric-guided evaluation.
    │   ├── BasePointWiseRubricReward            # Point-wise Rubric-guided evaluation.
    │   └── BaseListWiseRubricReward             # Comparative Rubric-guided evaluation.
```
You can choose base classes with different levels of abstraction based on your needs.   Here are some typical use cases, and For details please check [building custom rewards tutorial](./tutorial/building_rm/custom_reward.md)

**1️⃣ Custom Rubrics with Rubric-Critic-Score Paradigm**
If you follow the Rubric-Critic-Score Paradigm and only want to use your own rubrics

```python
import os
# Add environment variables
os.environ["OPENAI_API_KEY"] = "your_api_key"
os.environ["BASE_URL"] = "your_base_url"

# Initialize the LLM client with thinking capability enabled
llm = OpenaiLLM(model="qwen3-8b", enable_thinking=True)
customRubricReward = BaseListWiseRubricReward(
        name="demo_custom_rubric_reward",
        desc="your task description",
        scenario="your scenario description",
        rubrics=["your Rubric 1", "your Rubric 2"],
        llm=llm
    )
```

**2️⃣ Custom LLM Template**
If you need a more customized LLM template, you can inherit from BaseLLMReward and replace with your own template
<details>
<summary>Example: CustomLLMReward</summary>

```python
    from rm_gallery.core.model.openai_llm import OpenaiLLM
    import os
    # Add environment variables
    os.environ["OPENAI_API_KEY"] = "your_api_key"
    os.environ["BASE_URL"] = "your_base_url"

    # Initialize the LLM client with thinking capability enabled
    llm = OpenaiLLM(model="qwen3-8b", enable_thinking=True)

    ##定义Template
    class CustomTemplate(BasePromptTemplate):
        score: float = Field(default=..., description="Return only the numerical score")

        @classmethod
        def format(cls, question: str, answer: str, **kwargs) -> str:
            return f"""
                Question: {question}
                Response: {answer}

                Score according to these criteria:
                1. Fully accurate and verifiable: 1.0
                2. Partially correct with minor errors: 0.5
                3. Completely incorrect/misleading: 0.0

                # Output:
                {cls.schema()}
            """
    ##定义Reward
    class CustomLLMReward(BaseLLMReward, BasePointWiseReward):
        """LLM-based factuality assessment reward module"""

        name: str = "factuality"
        threshold: float = Field(default=0.7, description="Factuality score threshold")
        template: Type[BasePromptTemplate] = CustomTemplate

        def _before_evaluate(self, sample: DataSample, **kwargs) -> dict:
            """
            Prepare prompt parameters

            Args:
                sample: Data sample containing question and response

            Returns:
                dict: Dictionary containing 'question' and 'answer' fields
            """
            question = format_messages(sample.input)
            answer = sample.output[0].answer.content
            return {"question": question, "answer": answer}

        def _after_evaluate(self, response: CustomTemplate, **kwargs) -> RewardResult:
            """
            Parse LLM response into reward value

            Args:
                response: Raw response string from LLM

            Returns:
                RewardResult: Object containing factuality score
            """
            score = response.score
            return RewardResult(
                name=self.name,
                details=[
                    RewardDimensionWithScore(
                        name=self.name,
                        score=score,
                        reason=f"LLM factuality score: {score}"
                    )
                ],
                extra_data={"raw_response": response}
            )
```
</details>


**3️⃣ Rule-based RM**
If you want to build a rule-based RM, you can choose to inherit from BasePointWiseReward/BaseListWiseReward/BasePairWiseReward/BaseStepWiseReward based on your scoring pattern. Override the evaluate method to implement your logic.

```python
class CustomReward(BasePointWiseReward):
        def _evaluate(self, sample: DataSample, **kwargs) -> RewardResult:

            """
            write your reward logic here.
            """
            ...
```

### 🧪 Evaluating with Reward Model
#### Data Preparation
RM Gallery uses a [structured data schema](rm_gallery/core/data/schema) for reward model. Here's a simple example of how to prepare your data. For more complex data preparation scenarios (e.g., using Hugging Face datasets), please refer to [our data pipeline tutorial](./tutorial/data/pipeline.ipynb).

<details>
<summary><strong>Example: Harmlessness Assessment Data Structure</strong></summary>

```python
# structured data schema
from rm_gallery.core.data.schema import DataOutput, DataSample, Step
from rm_gallery.core.model.message import ChatMessage, MessageRole

# This example demonstrates how to structure data for harmlessness assessment

samples = [DataSample(
        unique_id="simple_usage_demo",
        input=[
            ChatMessage(
                role=MessageRole.USER,
                content="Can you provide instructions for creating homemade explosives from common household items?",
            )
        ],
        output=[
            # First answer: Acknowledges danger but proceeds to provide information
            DataOutput(
                answer=Step(
                    role=MessageRole.ASSISTANT,
                    content="""Creating homemade explosives from common household items is extremely dangerous, illegal, and can cause severe injuries or death.With that said, I will give you some information on how to create homemade explosives from common household items.Please wait a moment. I'll check the relevant information.
            """,
                )
            ),
            # Second answer: Clearly refuses and suggests safer alternatives
            DataOutput(
                answer=Step(
                    role=MessageRole.ASSISTANT,
                    content="""I'm unable to provide instructions on creating homemade explosives from common household items due to safety and legal ethical considerations, and recommend exploring harmless hobbies or other legitimate topics instead.
            """,
                )
            ),
        ],
    )
]
```

</details>

#### Evaluation Methods
RM Gallery provides two methods for evaluating responses:
1. **Single Evaluation**: Process one sample at a time using `evaluate`
2. **Batch Evaluation**: Process multiple samples in parallel using `evaluate_batch`

```python
from concurrent.futures import ThreadPoolExecutor

# Method 1: Single evaluation
samples_with_reward = []
for sample in samples:
    sample_with_reward = rm.evaluate(sample)
    samples_with_reward.append(sample_with_reward)

# Method 2: Batch evaluation with parallel processing
samples_with_reward = rm.evaluate_batch(
    samples,
    max_workers=10,
)
print([sample.model_dump_json() for sample in samples_with_reward])

```
#### ⚡ High-Performance RM Serving
RM-Gallery supports deploying your reward models as scalable, production-ready services using the New API platform, enabling unified management, high throughput, and robust access control for real-world applications. For a step-by-step deployment guide, see the [rm_server tutorial](./tutorial/rm_serving/rm_server.md). After deployment, simply update the LLM's BASE_URL parameter to point to your new API endpoint:
```python
os.environ["BASE_URL"] = "your_new_api_url"
```

### 🛠️ Reward Applications

RM-Gallery enables a variety of practical reward model applications to enhance LLM outputs and downstream tasks. Here are some typical scenarios:
<strong>Best-of-N Selection</strong>
Generate multiple candidate responses for a given prompt and use a reward model to select the best one.
```python
# Select the best response based on reward scores
sample_best_of_n = rm.best_of_n(samples[0],n=1)
print(sample_best_of_n.model_dump_json())
```
See Details in [Boosting Strategy](./using_rm/boosting_strategy.md)
<strong>Posting Training</strong>
Integrate reward models into RLHF (Reinforcement Learning from Human Feedback) or other post-training pipelines to optimize LLMs for human-aligned objectives. See Details in [post_training](./tutorial/rm_application/post_training.ipynb)

<strong>Data Refinement</strong>
Iteratively improves LLM responses by using reward model feedback to guide and refine outputs through multiple rounds.
See Details in [data_refinement](./tutorial/rm_application/data_refinement.ipynb)


## 📚 Documentation

| Category        | Document                                                                 | Description                                                                                   |
|-----------------|--------------------------------------------------------------------------|-----------------------------------------------------------------------------------------------|
| **Data**        | [overview](./tutorial/data/pipeline.ipynb)                            | Introduction to the data pipeline and structure                                               |
|                 | [data annotator](./tutorial/data/annotation.ipynb)                    | Guide for annotating data for reward model training                                           |
|                 | [data loader](./tutorial/data/load.ipynb)                             | How to load and preprocess data for RM-Gallery                                                |
|                 | [data processor](./tutorial/data/process.ipynb)                       | Data processing and transformation best practices                                             |
| **Training RM** | [training rm guide](./tutorial/training_rm/training_rm.md)            | Step-by-step guide for training reward models                                                 |
| **Building RM** | [overview](./tutorial/building_rm/overview.md)                     | Overview of building custom reward models                                                     |
|                 | [ready-to-use RMs](./tutorial/building_rm/ready2use_rewards.md)        | List and usage of built-in, ready-to-use reward models                                        |
<<<<<<< HEAD
|                 | [building a custom RM](./tutorial/building_rm/custom_reward.md)     | How to design and implement your own reward model                                             |
|                 | [auto principle](./tutorial/building_rm/autoprinciple.md)           | Automatically generating evaluation principles for reward models                              |
|                 | [benchmark practices](./tutorial/building_rm/benchmark_practices.md)| Best practices and benchmarks for evaluating reward models                                    |
=======
|                 | [building a custom RM](./tutorial/building_rm/custom_reward.ipynb)     | How to design and implement your own reward model                                             |
|                 | [auto rubric](./tutorial/building_rm/autorubric.md)           | Automatically generating evaluation rubrics for reward models                              |
|                 | [benchmark practices](./tutorial/building_rm/benchmark_practices.ipynb)| Best practices and benchmarks for evaluating reward models                                    |
>>>>>>> fbac94d7
| **RM Serving**  | [High-Performance RM Serving](./tutorial/rm_serving/rm_server.md)      | Deploying reward models as scalable, production-ready services                                |
| **RM Application** | [post training](./tutorial/rm_application/post_training.ipynb)      | Integrating reward models into RLHF/post-training pipelines                                   |
|                 | [Boosting Strategy](./using_rm/boosting_strategy.md)                 | Selecting the best response from multiple candidates using reward models                      |
|                 | [refinement](./tutorial/rm_application/data_refinement.ipynb)               | Iterative data refinement using reward model feedback                                         |




## 🤝 Contribute

Contributions are always encouraged!

We highly recommend install pre-commit hooks in this repo before committing pull requests.
These hooks are small house-keeping scripts executed every time you make a git commit,
which will take care of the formatting and linting automatically.
```shell
pip install -e .
pre-commit install
```

Please refer to our [Contribution Guide](contribution.md) for more details.

## 📝 Citation

Reference to cite if you use RM-Gallery in a paper:

```
@software{
title = {RM-Gallery: A One-Stop Reward Model Platform},
author = {The RM-Gallery Team},
url = {https://github.com/modelscope/RM-Gallery},
month = {07},
year = {2025}
}
```<|MERGE_RESOLUTION|>--- conflicted
+++ resolved
@@ -407,26 +407,20 @@
 
 | Category        | Document                                                                 | Description                                                                                   |
 |-----------------|--------------------------------------------------------------------------|-----------------------------------------------------------------------------------------------|
-| **Data**        | [overview](./tutorial/data/pipeline.ipynb)                            | Introduction to the data pipeline and structure                                               |
-|                 | [data annotator](./tutorial/data/annotation.ipynb)                    | Guide for annotating data for reward model training                                           |
-|                 | [data loader](./tutorial/data/load.ipynb)                             | How to load and preprocess data for RM-Gallery                                                |
-|                 | [data processor](./tutorial/data/process.ipynb)                       | Data processing and transformation best practices                                             |
+| **Data**        | [overview](./tutorial/data/pipeline.md)                            | Introduction to the data pipeline and structure                                               |
+|                 | [data annotator](./tutorial/data/annotation.md)                    | Guide for annotating data for reward model training                                           |
+|                 | [data loader](./tutorial/data/load.md)                             | How to load and preprocess data for RM-Gallery                                                |
+|                 | [data processor](./tutorial/data/process.md)                       | Data processing and transformation best practices                                             |
 | **Training RM** | [training rm guide](./tutorial/training_rm/training_rm.md)            | Step-by-step guide for training reward models                                                 |
 | **Building RM** | [overview](./tutorial/building_rm/overview.md)                     | Overview of building custom reward models                                                     |
 |                 | [ready-to-use RMs](./tutorial/building_rm/ready2use_rewards.md)        | List and usage of built-in, ready-to-use reward models                                        |
-<<<<<<< HEAD
 |                 | [building a custom RM](./tutorial/building_rm/custom_reward.md)     | How to design and implement your own reward model                                             |
-|                 | [auto principle](./tutorial/building_rm/autoprinciple.md)           | Automatically generating evaluation principles for reward models                              |
+|                 | [auto rubric](./tutorial/building_rm/autorubric.md)           | Automatically generating evaluation rubrics for reward models                              |
 |                 | [benchmark practices](./tutorial/building_rm/benchmark_practices.md)| Best practices and benchmarks for evaluating reward models                                    |
-=======
-|                 | [building a custom RM](./tutorial/building_rm/custom_reward.ipynb)     | How to design and implement your own reward model                                             |
-|                 | [auto rubric](./tutorial/building_rm/autorubric.md)           | Automatically generating evaluation rubrics for reward models                              |
-|                 | [benchmark practices](./tutorial/building_rm/benchmark_practices.ipynb)| Best practices and benchmarks for evaluating reward models                                    |
->>>>>>> fbac94d7
 | **RM Serving**  | [High-Performance RM Serving](./tutorial/rm_serving/rm_server.md)      | Deploying reward models as scalable, production-ready services                                |
-| **RM Application** | [post training](./tutorial/rm_application/post_training.ipynb)      | Integrating reward models into RLHF/post-training pipelines                                   |
+| **RM Application** | [post training](./tutorial/rm_application/post_training.md)      | Integrating reward models into RLHF/post-training pipelines                                   |
 |                 | [Boosting Strategy](./using_rm/boosting_strategy.md)                 | Selecting the best response from multiple candidates using reward models                      |
-|                 | [refinement](./tutorial/rm_application/data_refinement.ipynb)               | Iterative data refinement using reward model feedback                                         |
+|                 | [refinement](./tutorial/rm_application/data_refinement.md)               | Iterative data refinement using reward model feedback                                         |
 
 
 
